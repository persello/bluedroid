//! The GATT server.

#![allow(clippy::cast_possible_truncation)]

use std::{
    collections::HashSet,
    sync::{Arc, Mutex, RwLock},
};

use esp_idf_sys::*;
use lazy_static::lazy_static;
use log::{info, warn};

use crate::{
    leaky_box_raw,
    utilities::{Appearance, Connection},
};

pub use characteristic::Characteristic;
pub use descriptor::Descriptor;
pub use profile::Profile;
pub use service::Service;

// Structs.
mod characteristic;
mod descriptor;
mod profile;
mod service;

// Custom stuff.
mod custom_attributes;

// Event handler.
mod gap_event_handler;
mod gatts_event_handler;

lazy_static! {
    /// The GATT server singleton.
    pub static ref GLOBAL_GATT_SERVER: Mutex<GattServer> = Mutex::new(GattServer {
        profiles: Vec::new(),
        started: false,
        advertisement_parameters: esp_ble_adv_params_t {
            adv_int_min: 0x20,
            adv_int_max: 0x40,
            adv_type: esp_ble_adv_type_t_ADV_TYPE_IND,
            own_addr_type: esp_ble_addr_type_t_BLE_ADDR_TYPE_RPA_PUBLIC,
            channel_map: esp_ble_adv_channel_t_ADV_CHNL_ALL,
            adv_filter_policy: esp_ble_adv_filter_t_ADV_FILTER_ALLOW_SCAN_ANY_CON_ANY,
            ..Default::default()
        },
        advertisement_data: esp_ble_adv_data_t {
            set_scan_rsp: false,
            include_name: true,
            include_txpower: true,
            min_interval: 0x0006,
            max_interval: 0x0010,
            appearance: Appearance::GenericUnknown.into(),
            manufacturer_len: 0,
            p_manufacturer_data: std::ptr::null_mut(),
            service_data_len: 0,
            p_service_data: std::ptr::null_mut(),
            service_uuid_len: 0,
            p_service_uuid: std::ptr::null_mut(),
            flag: (ESP_BLE_ADV_FLAG_GEN_DISC | ESP_BLE_ADV_FLAG_BREDR_NOT_SPT) as u8,
        },
        scan_response_data: esp_ble_adv_data_t {
            set_scan_rsp: true,
            include_name: false,
            include_txpower: false,
            min_interval: 0x0006,
            max_interval: 0x0010,
            appearance: Appearance::GenericUnknown.into(),
            manufacturer_len: 0,
            p_manufacturer_data: std::ptr::null_mut(),
            service_data_len: 0,
            p_service_data: std::ptr::null_mut(),
            service_uuid_len: 0,
            p_service_uuid: std::ptr::null_mut(),
            flag: (ESP_BLE_ADV_FLAG_GEN_DISC | ESP_BLE_ADV_FLAG_BREDR_NOT_SPT) as u8,
        },
        advertisement_configured: false,
        device_name: "ESP32".to_string(),
        active_connections: HashSet::new(),
    });
}

/// Represents a GATT server.
///
/// This is a singleton, and can be accessed via the [`GLOBAL_GATT_SERVER`] static.
pub struct GattServer {
    profiles: Vec<Arc<RwLock<Profile>>>,
    started: bool,
    advertisement_parameters: esp_ble_adv_params_t,
    advertisement_data: esp_ble_adv_data_t,
    scan_response_data: esp_ble_adv_data_t,
    device_name: String,
    advertisement_configured: bool,
    active_connections: HashSet<Connection>,
}

unsafe impl Send for GattServer {}

impl GattServer {
    /// Starts a [`GattServer`].
    ///
    /// # Panics
    ///
    /// Panics if a profile's lock is poisoned.
    pub fn start(&mut self) {
        if self.started {
            warn!("GATT server already started.");
            return;
        }

        self.started = true;
        Self::initialise_ble_stack();

        // Registration of profiles, services, characteristics and descriptors.
        self.profiles.iter().for_each(|profile| {
            profile.write().unwrap().register_self();
        });
    }

    /// Sets the name to be advertised in GAP packets.
    ///
    /// The name must be set before starting the GATT server.
    pub fn device_name<S: Into<String>>(&mut self, name: S) -> &mut Self {
        if self.advertisement_configured {
            warn!(
                "Device name already set. Please set the device name before starting the server."
            );
            return self;
        }

        self.device_name = name.into();
        self.device_name.push('\0');

        self
    }

    /// Sets the device appearance value to be advertised in GAP packets.
    pub fn appearance(&mut self, appearance: Appearance) -> &mut Self {
        if self.advertisement_configured {
            warn!("Appearance already set. Please set the appearance before starting the server.");
            return self;
        }

        self.advertisement_data.appearance = appearance.into();
        self.scan_response_data.appearance = appearance.into();

        self
    }

    /// Sets the raw GAP advertisement parameters.
    pub fn set_adv_params(&mut self, params: esp_ble_adv_params_t) -> &mut Self {
        self.advertisement_parameters = params;
        self
    }

    /// Sets the raw GAP advertisement data.
    pub fn set_adv_data(&mut self, data: esp_ble_adv_data_t) -> &mut Self {
        self.advertisement_data = data;

        self
    }

    /// Advertises the specified [`Service`] in GAP packets.
    ///
    /// # Panics
    ///
    /// Panics if the service lock is poisoned.
    pub fn advertise_service(&mut self, service: &Arc<RwLock<Service>>) -> &mut Self {
        let uuid = service.read().unwrap().uuid.as_uuid128_array();
        self.scan_response_data.p_service_uuid = leaky_box_raw!(uuid).cast::<u8>();
        self.scan_response_data.service_uuid_len = uuid.len() as u16;

        self
    }

    /// Add a [`Profile`] to the GATT server.
    pub fn profile(&mut self, profile: Arc<RwLock<Profile>>) -> &mut Self {
        if self.started {
            warn!("Cannot add profile after server has started.");
            return self;
        }

        self.profiles.push(profile);
        self
    }

    pub(crate) fn get_profile(&self, interface: u8) -> Option<Arc<RwLock<Profile>>> {
        self.profiles
            .iter()
            .find(|profile| profile.write().unwrap().interface == Some(interface))
            .cloned()
    }

    #[allow(clippy::too_many_lines)]
    fn initialise_ble_stack() {
        info!("Initialising BLE stack.");

        // NVS initialisation.
        unsafe {
            let result = nvs_flash_init();
            if result == ESP_ERR_NVS_NO_FREE_PAGES || result == ESP_ERR_NVS_NEW_VERSION_FOUND {
                warn!("NVS initialisation failed. Erasing NVS.");
                esp_nofail!(nvs_flash_erase());
                esp_nofail!(nvs_flash_init());
            }
        }

        #[cfg(esp32)]
        let default_controller_configuration = esp_bt_controller_config_t {
            controller_task_stack_size: ESP_TASK_BT_CONTROLLER_STACK as _,
            controller_task_prio: ESP_TASK_BT_CONTROLLER_PRIO as _,
            hci_uart_no: BT_HCI_UART_NO_DEFAULT as _,
            hci_uart_baudrate: BT_HCI_UART_BAUDRATE_DEFAULT,
            scan_duplicate_mode: SCAN_DUPLICATE_MODE as _,
            scan_duplicate_type: SCAN_DUPLICATE_TYPE_VALUE as _,
            normal_adv_size: NORMAL_SCAN_DUPLICATE_CACHE_SIZE as _,
            mesh_adv_size: MESH_DUPLICATE_SCAN_CACHE_SIZE as _,
            send_adv_reserved_size: SCAN_SEND_ADV_RESERVED_SIZE as _,
            controller_debug_flag: CONTROLLER_ADV_LOST_DEBUG_BIT,
            mode: esp_bt_mode_t_ESP_BT_MODE_BLE as _,
            ble_max_conn: CONFIG_BTDM_CTRL_BLE_MAX_CONN_EFF as _,
            bt_max_acl_conn: CONFIG_BTDM_CTRL_BR_EDR_MAX_ACL_CONN_EFF as _,
            bt_sco_datapath: CONFIG_BTDM_CTRL_BR_EDR_SCO_DATA_PATH_EFF as _,
            auto_latency: BTDM_CTRL_AUTO_LATENCY_EFF != 0,
            bt_legacy_auth_vs_evt: BTDM_CTRL_LEGACY_AUTH_VENDOR_EVT_EFF != 0,
            bt_max_sync_conn: CONFIG_BTDM_CTRL_BR_EDR_MAX_SYNC_CONN_EFF as _,
            ble_sca: CONFIG_BTDM_BLE_SLEEP_CLOCK_ACCURACY_INDEX_EFF as _,
            pcm_role: CONFIG_BTDM_CTRL_PCM_ROLE_EFF as _,
            pcm_polar: CONFIG_BTDM_CTRL_PCM_POLAR_EFF as _,
            hli: BTDM_CTRL_HLI != 0,
            magic: ESP_BT_CONTROLLER_CONFIG_MAGIC_VAL,
        };

        #[cfg(esp32c3)]
        let default_controller_configuration = esp_bt_controller_config_t {
            magic: ESP_BT_CTRL_CONFIG_MAGIC_VAL,
            version: ESP_BT_CTRL_CONFIG_VERSION,
            controller_task_stack_size: ESP_TASK_BT_CONTROLLER_STACK as u16,
            controller_task_prio: ESP_TASK_BT_CONTROLLER_PRIO as u8,
            controller_task_run_cpu: CONFIG_BT_CTRL_PINNED_TO_CORE as u8,
            bluetooth_mode: CONFIG_BT_CTRL_MODE_EFF as u8,
            ble_max_act: CONFIG_BT_CTRL_BLE_MAX_ACT_EFF as u8,
            sleep_mode: CONFIG_BT_CTRL_SLEEP_MODE_EFF as u8,
            sleep_clock: CONFIG_BT_CTRL_SLEEP_CLOCK_EFF as u8,
            ble_st_acl_tx_buf_nb: CONFIG_BT_CTRL_BLE_STATIC_ACL_TX_BUF_NB as u8,
            ble_hw_cca_check: CONFIG_BT_CTRL_HW_CCA_EFF as u8,
            ble_adv_dup_filt_max: CONFIG_BT_CTRL_ADV_DUP_FILT_MAX as u16,
            coex_param_en: false,
            ce_len_type: CONFIG_BT_CTRL_CE_LENGTH_TYPE_EFF as u8,
            coex_use_hooks: false,
            hci_tl_type: CONFIG_BT_CTRL_HCI_TL_EFF as u8,
            hci_tl_funcs: std::ptr::null_mut(),
            txant_dft: CONFIG_BT_CTRL_TX_ANTENNA_INDEX_EFF as u8,
            rxant_dft: CONFIG_BT_CTRL_RX_ANTENNA_INDEX_EFF as u8,
            txpwr_dft: CONFIG_BT_CTRL_DFT_TX_POWER_LEVEL_EFF as u8,
            cfg_mask: CFG_MASK,
            scan_duplicate_mode: SCAN_DUPLICATE_MODE as u8,
            scan_duplicate_type: SCAN_DUPLICATE_TYPE_VALUE as u8,
            normal_adv_size: NORMAL_SCAN_DUPLICATE_CACHE_SIZE as u16,
            mesh_adv_size: MESH_DUPLICATE_SCAN_CACHE_SIZE as u16,
            coex_phy_coded_tx_rx_time_limit: CONFIG_BT_CTRL_COEX_PHY_CODED_TX_RX_TLIM_EFF as u8,
            #[cfg(esp_idf_version = "5.0")]
            hw_target_code: BLE_HW_TARGET_CODE_ESP32C3_CHIP_ECO0,
            #[cfg(esp_idf_version = "5.1")]
            hw_target_code: BLE_HW_TARGET_CODE_CHIP_ECO0,
            slave_ce_len_min: SLAVE_CE_LEN_MIN_DEFAULT as u8,
            hw_recorrect_en: AGC_RECORRECT_EN as u8,
            cca_thresh: CONFIG_BT_CTRL_HW_CCA_VAL as u8,
<<<<<<< HEAD
            scan_backoff_upperlimitmax: BT_CTRL_SCAN_BACKOFF_UPPERLIMITMAX as u16,
            dup_list_refresh_period: DUPL_SCAN_CACHE_REFRESH_PERIOD as u16,
            #[cfg(esp_idf_version = "5.1")]
            ble_50_feat_supp: BT_CTRL_50_FEATURE_SUPPORT != 0,
=======
            dup_list_refresh_period: DUPL_SCAN_CACHE_REFRESH_PERIOD as u16,
            scan_backoff_upperlimitmax: BT_CTRL_SCAN_BACKOFF_UPPERLIMITMAX as u16,
>>>>>>> f634e8d1
        };

        #[cfg(esp32s3)]
        let default_controller_configuration = esp_bt_controller_config_t {
            magic: ESP_BT_CTRL_CONFIG_MAGIC_VAL,
            version: ESP_BT_CTRL_CONFIG_VERSION,
            controller_task_stack_size: ESP_TASK_BT_CONTROLLER_STACK as u16,
            controller_task_prio: ESP_TASK_BT_CONTROLLER_PRIO as u8,
            controller_task_run_cpu: CONFIG_BT_CTRL_PINNED_TO_CORE as u8,
            bluetooth_mode: CONFIG_BT_CTRL_MODE_EFF as u8,
            ble_max_act: CONFIG_BT_CTRL_BLE_MAX_ACT_EFF as u8,
            sleep_mode: CONFIG_BT_CTRL_SLEEP_MODE_EFF as u8,
            sleep_clock: CONFIG_BT_CTRL_SLEEP_CLOCK_EFF as u8,
            ble_st_acl_tx_buf_nb: CONFIG_BT_CTRL_BLE_STATIC_ACL_TX_BUF_NB as u8,
            ble_hw_cca_check: CONFIG_BT_CTRL_HW_CCA_EFF as u8,
            ble_adv_dup_filt_max: CONFIG_BT_CTRL_ADV_DUP_FILT_MAX as u16,
            coex_param_en: false,
            ce_len_type: CONFIG_BT_CTRL_CE_LENGTH_TYPE_EFF as u8,
            coex_use_hooks: false,
            hci_tl_type: CONFIG_BT_CTRL_HCI_TL_EFF as u8,
            hci_tl_funcs: std::ptr::null_mut(),
            txant_dft: CONFIG_BT_CTRL_TX_ANTENNA_INDEX_EFF as u8,
            rxant_dft: CONFIG_BT_CTRL_RX_ANTENNA_INDEX_EFF as u8,
            txpwr_dft: CONFIG_BT_CTRL_DFT_TX_POWER_LEVEL_EFF as u8,
            cfg_mask: CFG_MASK,
            scan_duplicate_mode: SCAN_DUPLICATE_MODE as u8,
            scan_duplicate_type: SCAN_DUPLICATE_TYPE_VALUE as u8,
            normal_adv_size: NORMAL_SCAN_DUPLICATE_CACHE_SIZE as u16,
            mesh_adv_size: MESH_DUPLICATE_SCAN_CACHE_SIZE as u16,
            coex_phy_coded_tx_rx_time_limit: CONFIG_BT_CTRL_COEX_PHY_CODED_TX_RX_TLIM_EFF as u8,
            #[cfg(esp_idf_version = "5.0")]
            hw_target_code: BLE_HW_TARGET_CODE_ESP32S3_CHIP_ECO0,
            #[cfg(esp_idf_version = "5.1")]
            hw_target_code: BLE_HW_TARGET_CODE_CHIP_ECO0,
            slave_ce_len_min: SLAVE_CE_LEN_MIN_DEFAULT as u8,
            hw_recorrect_en: AGC_RECORRECT_EN as u8,
            cca_thresh: CONFIG_BT_CTRL_HW_CCA_VAL as u8,
            scan_backoff_upperlimitmax: BT_CTRL_SCAN_BACKOFF_UPPERLIMITMAX as u16,
            dup_list_refresh_period: DUPL_SCAN_CACHE_REFRESH_PERIOD as u16,
            #[cfg(esp_idf_version = "5.1")]
            ble_50_feat_supp: BT_CTRL_50_FEATURE_SUPPORT != 0,
        };
        // BLE controller initialisation.
        unsafe {
            esp_nofail!(esp_bt_controller_mem_release(
                esp_bt_mode_t_ESP_BT_MODE_CLASSIC_BT
            ));
            esp_nofail!(esp_bt_controller_init(leaky_box_raw!(
                default_controller_configuration
            )));
            esp_nofail!(esp_bt_controller_enable(esp_bt_mode_t_ESP_BT_MODE_BLE));
            esp_nofail!(esp_bluedroid_init());
            esp_nofail!(esp_bluedroid_enable());
            esp_nofail!(esp_ble_gatts_register_callback(Some(
                Self::default_gatts_callback
            )));
            esp_nofail!(esp_ble_gap_register_callback(Some(
                Self::default_gap_callback
            )));
        }
    }

    /// Calls the global server's GATT event callback.
    ///
    /// This is a bad workaround, and only works because we have a singleton server.
    extern "C" fn default_gatts_callback(
        event: esp_gatts_cb_event_t,
        gatts_if: esp_gatt_if_t,
        param: *mut esp_ble_gatts_cb_param_t,
    ) {
        GLOBAL_GATT_SERVER
            .lock()
            .expect("Cannot lock global GATT server.")
            .gatts_event_handler(event, gatts_if, param);
    }

    /// Calls the global server's GAP event callback.
    ///
    /// This is a bad workaround, and only works because we have a singleton server.
    extern "C" fn default_gap_callback(
        event: esp_gap_ble_cb_event_t,
        param: *mut esp_ble_gap_cb_param_t,
    ) {
        GLOBAL_GATT_SERVER
            .lock()
            .expect("Cannot lock global GATT server.")
            .gap_event_handler(event, param);
    }
}<|MERGE_RESOLUTION|>--- conflicted
+++ resolved
@@ -270,15 +270,10 @@
             slave_ce_len_min: SLAVE_CE_LEN_MIN_DEFAULT as u8,
             hw_recorrect_en: AGC_RECORRECT_EN as u8,
             cca_thresh: CONFIG_BT_CTRL_HW_CCA_VAL as u8,
-<<<<<<< HEAD
             scan_backoff_upperlimitmax: BT_CTRL_SCAN_BACKOFF_UPPERLIMITMAX as u16,
             dup_list_refresh_period: DUPL_SCAN_CACHE_REFRESH_PERIOD as u16,
             #[cfg(esp_idf_version = "5.1")]
             ble_50_feat_supp: BT_CTRL_50_FEATURE_SUPPORT != 0,
-=======
-            dup_list_refresh_period: DUPL_SCAN_CACHE_REFRESH_PERIOD as u16,
-            scan_backoff_upperlimitmax: BT_CTRL_SCAN_BACKOFF_UPPERLIMITMAX as u16,
->>>>>>> f634e8d1
         };
 
         #[cfg(esp32s3)]
