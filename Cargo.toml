[package]
name = "bluedroid"
version = "0.3.7"
edition = "2021"
license = "MIT"
description = "A wrapper for the ESP32 Bluedroid Bluetooth stack."
repository = "https://github.com/pulse-loop/bluedroid"
keywords = ["bluetooth", "bluedroid", "esp32", "embedded", "ble"]
categories = ["embedded", "hardware-support"]
readme = "README.md"
documentation = "https://docs.rs/bluedroid"
authors = ["Riccardo Persello <riccardo.persello@icloud.com>"]

exclude = [".embuild", ".idea", ".vscode", "target", "Cargo.lock"]

[package.metadata.espflash]
partition_table = "partitions.csv"

[package.metadata.esp-idf-sys]
esp_idf_tools_install_dir = "out"

[package.metadata.docs.rs]
targets = ["riscv32imc-esp-espidf"]
default-target = "riscv32imc-esp-espidf"
rustdoc-args = ["--no-deps"]
cargo-args = ["-Z", "build-std"]

[dependencies]
esp-idf-sys = { version = "0.32.1", features = ["native"] }
esp-idf-svc = { version = "0.45.0" }
embedded-svc = { version = "0.24.0" }
log = { version = "0.4.17" }
lazy_static = { version = "1.4.0" }

[build-dependencies]
<<<<<<< HEAD
embuild = { version = "0.31.1" }
anyhow = { version = "1.0.70" }

[dev-dependencies]
anyhow = { version = "1.0.70" }
esp-idf-sys = { version = "0.32.1", features = ["native", "binstart"] }
esp-idf-svc = { version = "=0.45.0" }
esp-idf-hal = { version = "=0.40.1" }
embedded-hal = { version = "1.0.0-alpha.9" }
=======
embuild = { version = "0.31.0" }
anyhow = { version = "1.0.58" }

[dev-dependencies]
anyhow = { version = "1.0.58" }
>>>>>>> f634e8d1

[[example]]
name = "server"
required-features = ["esp-idf-sys/binstart"]

[profile.release]
strip = true
opt-level = "z"
lto = true

[patch.crates-io]
esp-idf-svc = { git = "https://github.com/esp-rs/esp-idf-svc.git", version = "0.45.0" }<|MERGE_RESOLUTION|>--- conflicted
+++ resolved
@@ -33,23 +33,11 @@
 lazy_static = { version = "1.4.0" }
 
 [build-dependencies]
-<<<<<<< HEAD
-embuild = { version = "0.31.1" }
-anyhow = { version = "1.0.70" }
-
-[dev-dependencies]
-anyhow = { version = "1.0.70" }
-esp-idf-sys = { version = "0.32.1", features = ["native", "binstart"] }
-esp-idf-svc = { version = "=0.45.0" }
-esp-idf-hal = { version = "=0.40.1" }
-embedded-hal = { version = "1.0.0-alpha.9" }
-=======
 embuild = { version = "0.31.0" }
 anyhow = { version = "1.0.58" }
 
 [dev-dependencies]
 anyhow = { version = "1.0.58" }
->>>>>>> f634e8d1
 
 [[example]]
 name = "server"
