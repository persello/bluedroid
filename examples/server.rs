use std::sync::{RwLock, Arc};

use bluedroid::{
    gatt_server::{Characteristic, Profile, Service, GLOBAL_GATT_SERVER},
    utilities::{AttributePermissions, BleUuid, CharacteristicProperties},
};

use log::info;

<<<<<<< HEAD
lazy_static! {
    static ref VALUE: RwLock<Vec<u8>> = RwLock::new("Initial value.".as_bytes().to_vec());
}

=======
>>>>>>> 28669d5f
fn main() {
    esp_idf_sys::link_patches();
    esp_idf_svc::log::EspLogger::initialize_default();

    info!("Logger initialised.");

    let char_value_write: Arc<RwLock<Vec<u8>>> = Arc::new(RwLock::new("Initial value".as_bytes().to_vec()));
    let char_value_read = char_value_write.clone();

    // A static characteristic.
    let static_characteristic = Characteristic::new(BleUuid::from_uuid128_string(
        "d4e0e0d0-1a2b-11e9-ab14-d663bd873d93",
    ))
    .name("Static Characteristic")
    .permissions(AttributePermissions::new().read())
    .max_value_length(20)
    .properties(CharacteristicProperties::new().read())
    .show_name()
    .set_value("Hello, world!".as_bytes().to_vec())
    .build();

    // A characteristic that notifies every second.
    let notifying_characteristic = Characteristic::new(BleUuid::from_uuid128_string(
        "a3c87500-8ed3-4bdf-8a39-a01bebede295",
    ))
    .name("Notifying Characteristic")
    .permissions(AttributePermissions::new().read())
    .properties(CharacteristicProperties::new().read().notify())
    .max_value_length(20)
    .show_name()
    .set_value("Initial value.".as_bytes().to_vec())
    .build();

    // A characteristic that notifies every second.
    let indicating_characteristic = Characteristic::new(BleUuid::from_uuid128_string(
        "c41d6f80-1a2c-11e9-ab14-d663bd873d93",
    ))
    .name("Indicating Characteristic")
    .permissions(AttributePermissions::new().read())
    .properties(CharacteristicProperties::new().read().indicate())
    .max_value_length(20)
    .show_name()
    .set_value("Initial value.".as_bytes().to_vec())
    .build();

    // A writable characteristic.
    let writable_characteristic = Characteristic::new(BleUuid::from_uuid128_string(
        "3c9a3f00-8ed3-4bdf-8a39-a01bebede295",
    ))
    .name("Writable Characteristic")
    .permissions(AttributePermissions::new().read().write())
    .properties(CharacteristicProperties::new().read().write())
    .on_read(move |_param| {
        info!("Read from writable characteristic.");
        return char_value_read.read().unwrap().clone();
    })
    .on_write(move |value, _param| {
        info!("Wrote to writable characteristic: {:?}", value);
        *char_value_write.write().unwrap() = value;
    })
    .show_name()
    .build();

    let service = Service::new(BleUuid::from_uuid128_string(
        "fafafafa-fafa-fafa-fafa-fafafafafafa", // far better, run run run run, run run run away...
    ))
    .name("Example Service")
    .primary()
    .characteristic(&static_characteristic)
    .characteristic(&notifying_characteristic)
    .characteristic(&indicating_characteristic)
    .characteristic(&writable_characteristic)
    .build();

    let profile = Profile::new(0x0001)
        .name("Default Profile")
        .service(&service)
        .build();

    GLOBAL_GATT_SERVER
        .lock()
        .unwrap()
        .profile(profile)
        .device_name("ESP32-GATT-Server")
        .appearance(bluedroid::utilities::Appearance::WristWornPulseOximeter)
        .advertise_service(&service)
        .start();

    std::thread::spawn(move || {
        let mut counter = 0;
        loop {
            counter += 1;
            notifying_characteristic
                .write()
                .unwrap()
                .set_value(format!("Counter: {}", counter).as_bytes().to_vec());
            indicating_characteristic
                .write()
                .unwrap()
                .set_value(format!("Counter: {}", counter).as_bytes().to_vec());
            std::thread::sleep(std::time::Duration::from_secs(1));
        }
    });

    loop {
        info!("Main loop.");
        std::thread::sleep(std::time::Duration::from_secs(10));
    }
}<|MERGE_RESOLUTION|>--- conflicted
+++ resolved
@@ -7,13 +7,6 @@
 
 use log::info;
 
-<<<<<<< HEAD
-lazy_static! {
-    static ref VALUE: RwLock<Vec<u8>> = RwLock::new("Initial value.".as_bytes().to_vec());
-}
-
-=======
->>>>>>> 28669d5f
 fn main() {
     esp_idf_sys::link_patches();
     esp_idf_svc::log::EspLogger::initialize_default();
