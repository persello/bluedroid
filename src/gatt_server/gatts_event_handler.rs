<<<<<<< HEAD
#![allow(clippy::too_many_lines, clippy::if_not_else)]
=======
#![allow(clippy::too_many_lines)]
>>>>>>> 28669d5f

use crate::{
    gatt_server::{GattServer, Profile},
    leaky_box_raw,
    utilities::{AttributeControl, BleUuid, Connection},
};

use esp_idf_sys::{
    esp_ble_gap_config_adv_data, esp_ble_gap_set_device_name, esp_ble_gap_start_advertising,
    esp_ble_gatts_cb_param_t, esp_ble_gatts_cb_param_t_gatts_read_evt_param,
    esp_ble_gatts_get_attr_value, esp_ble_gatts_send_indicate, esp_ble_gatts_send_response,
    esp_ble_gatts_start_service, esp_bt_status_t_ESP_BT_STATUS_SUCCESS, esp_gatt_if_t,
    esp_gatt_rsp_t, esp_gatt_status_t_ESP_GATT_OK, esp_gatt_value_t, esp_gatts_cb_event_t,
    esp_gatts_cb_event_t_ESP_GATTS_ADD_CHAR_DESCR_EVT, esp_gatts_cb_event_t_ESP_GATTS_ADD_CHAR_EVT,
    esp_gatts_cb_event_t_ESP_GATTS_CONF_EVT, esp_gatts_cb_event_t_ESP_GATTS_CONNECT_EVT,
    esp_gatts_cb_event_t_ESP_GATTS_CREATE_EVT, esp_gatts_cb_event_t_ESP_GATTS_DISCONNECT_EVT,
    esp_gatts_cb_event_t_ESP_GATTS_MTU_EVT, esp_gatts_cb_event_t_ESP_GATTS_READ_EVT,
    esp_gatts_cb_event_t_ESP_GATTS_REG_EVT, esp_gatts_cb_event_t_ESP_GATTS_RESPONSE_EVT,
    esp_gatts_cb_event_t_ESP_GATTS_SET_ATTR_VAL_EVT, esp_gatts_cb_event_t_ESP_GATTS_START_EVT,
    esp_gatts_cb_event_t_ESP_GATTS_WRITE_EVT, esp_nofail,
};
use log::{debug, info, warn};

impl GattServer {
    /// The main GATT server event loop.
    ///
    /// Dispatches the received events across the appropriate profile-related handlers.
    pub(crate) fn gatts_event_handler(
        &mut self,
        event: esp_gatts_cb_event_t,
        gatts_if: esp_gatt_if_t,
        param: *mut esp_ble_gatts_cb_param_t,
    ) {
        #[allow(non_upper_case_globals)]
        match event {
            esp_gatts_cb_event_t_ESP_GATTS_CONNECT_EVT => {
                let param = unsafe { (*param).connect };
                info!("GATT client {} connected.", Connection::from(param));
                self.active_connections.insert(param.into());

                // Do not pass this event to the profile handlers.
                return;
            }
            esp_gatts_cb_event_t_ESP_GATTS_DISCONNECT_EVT => {
                let param = unsafe { (*param).disconnect };
                info!(
                    "GATT client {:02X?} disconnected.",
                    param.remote_bda.to_vec()
                );

                self.active_connections.remove(&param.into());

                unsafe {
                    esp_ble_gap_start_advertising(leaky_box_raw!(self.advertisement_parameters));
                }

                // Do not pass this event to the profile handlers.
                return;
            }
            esp_gatts_cb_event_t_ESP_GATTS_MTU_EVT => {
                let param = unsafe { (*param).mtu };
                debug!("MTU changed to {}.", param.mtu);

                // Do not pass this event to the profile handlers.
                return;
            }
            esp_gatts_cb_event_t_ESP_GATTS_REG_EVT => {
                let param = unsafe { (*param).reg };
                if param.status == esp_gatt_status_t_ESP_GATT_OK {
                    debug!("New profile registered.");

                    let profile = self
                        .profiles
                        .iter()
                        .find(|profile| (*profile).read().unwrap().identifier == param.app_id)
                        .expect("No profile found with received application identifier.");

                    profile.write().unwrap().interface = Some(gatts_if);

                    if !self.advertisement_configured {
                        unsafe {
                            esp_nofail!(esp_ble_gap_set_device_name(
                                self.device_name.as_ptr().cast::<i8>()
                            ));

                            self.advertisement_configured = true;

                            // Advertisement data.
                            esp_nofail!(esp_ble_gap_config_adv_data(leaky_box_raw!(
                                self.advertisement_data
                            )));

                            // Scan response data.
                            esp_nofail!(esp_ble_gap_config_adv_data(leaky_box_raw!(
                                self.scan_response_data
                            )));
                        }
                    }
                }
            }
            esp_gatts_cb_event_t_ESP_GATTS_RESPONSE_EVT => {
                let param = unsafe { (*param).rsp };

                debug!("Responded to handle 0x{:04x}.", param.handle);

                // Do not pass this event to the profile handlers.
                return;
            }
            esp_gatts_cb_event_t_ESP_GATTS_SET_ATTR_VAL_EVT => {
                let param = unsafe { (*param).set_attr_val };

                if param.status != esp_gatt_status_t_ESP_GATT_OK {
                    warn!(
                        "Failed to set attribute value, error code: {:04x}.",
                        param.status
                    );
                }

                if let Some(profile) = self.get_profile(gatts_if) {
                    if let Some(service) = profile.read().unwrap().get_service(param.srvc_handle) {
                        if let Some(characteristic) = service
                            .read()
                            .unwrap()
                            .get_characteristic_by_handle(param.attr_handle)
                        {
                            debug!(
                                "Received set attribute value event for characteristic {}.",
                                characteristic.read().unwrap()
                            );

                            if characteristic.read().unwrap().properties.indicate {
                                for connection in self.active_connections.clone() {
                                    let simulated_read_param =
                                        esp_ble_gatts_cb_param_t_gatts_read_evt_param {
                                            bda: connection.remote_bda,
                                            conn_id: connection.id,
                                            handle: characteristic
                                                .read()
                                                .unwrap()
                                                .descriptors
                                                .iter()
                                                .find(|desc| {
                                                    desc.read().unwrap().uuid
                                                        == BleUuid::Uuid16(0x2902)
                                                })
                                                .unwrap()
                                                .read()
                                                .unwrap()
                                                .attribute_handle
                                                .unwrap(),
                                            ..Default::default()
                                        };

                                    let status = characteristic
                                        .read()
                                        .unwrap()
                                        .get_cccd_status(simulated_read_param);

                                    if let Some((_, indication)) = status {
                                        if indication {
                                            debug!(
                                                "Indicating {} value change to {:02X?}.",
                                                characteristic.read().unwrap(),
                                                connection.id
                                            );
                                            let mut internal_value = characteristic
                                                .write()
                                                .unwrap()
                                                .internal_value
                                                .clone();
                                            unsafe {
                                                esp_nofail!(esp_ble_gatts_send_indicate(
                                                    gatts_if,
                                                    connection.id,
                                                    param.attr_handle,
                                                    internal_value.len() as u16,
                                                    internal_value.as_mut_slice().as_mut_ptr(),
                                                    true
                                                ));
                                            }
                                        }
                                    }
                                }
                            } else if characteristic.read().unwrap().properties.notify {
                                for connection in self.active_connections.clone() {
                                    let simulated_read_param =
                                        esp_ble_gatts_cb_param_t_gatts_read_evt_param {
                                            bda: connection.remote_bda,
                                            conn_id: connection.id,
                                            handle: characteristic
                                                .read()
                                                .unwrap()
                                                .descriptors
                                                .iter()
                                                .find(|desc| {
                                                    desc.read().unwrap().uuid
                                                        == BleUuid::Uuid16(0x2902)
                                                })
                                                .unwrap()
                                                .read()
                                                .unwrap()
                                                .attribute_handle
                                                .unwrap(),
                                            ..Default::default()
                                        };

                                    let status = characteristic
                                        .read()
                                        .unwrap()
                                        .get_cccd_status(simulated_read_param);

                                    if let Some((notification, _)) = status {
                                        if notification {
                                            debug!(
                                                "Notifying {} value change to {}.",
                                                characteristic.read().unwrap(),
                                                connection
                                            );
                                            let mut internal_value = characteristic
                                                .write()
                                                .unwrap()
                                                .internal_value
                                                .clone();
                                            unsafe {
                                                esp_nofail!(esp_ble_gatts_send_indicate(
                                                    gatts_if,
                                                    connection.id,
                                                    param.attr_handle,
                                                    internal_value.len() as u16,
                                                    internal_value.as_mut_slice().as_mut_ptr(),
                                                    false
                                                ));
                                            }
                                        }
                                    }
                                }
                            }

                            let value: *mut *const u8 = &mut [0u8].as_ptr();
                            let mut len = 512;
                            let vector = unsafe {
                                esp_nofail!(esp_ble_gatts_get_attr_value(
                                    param.attr_handle,
                                    &mut len,
                                    value,
                                ));

                                std::slice::from_raw_parts(*value, len as usize)
                            };

                            debug!(
                                "Characteristic {} value changed to {:02X?}.",
                                characteristic.read().unwrap(),
                                vector
                            );
                        } else {
                            warn!("Cannot find characteristic described by service handle {} and attribute handle {} received in set attribute value event.", param.srvc_handle, param.attr_handle);
                        }
                    } else {
                        warn!("Cannot find service described by service handle {} received in set attribute value event.", param.srvc_handle);
                    }
                } else {
                    warn!("Cannot find profile described by interface {} received in set attribute value event.", gatts_if);
                }

                // Do not pass this event to the profile handlers.
                return;
            }
            _ => {}
        }

        self.profiles.iter().for_each(|profile| {
            if profile.read().unwrap().interface == Some(gatts_if) {
                debug!(
                    "Handling event {} on profile {}.",
                    event,
                    profile.read().unwrap()
                );
                profile
                    .write()
                    .unwrap()
                    .gatts_event_handler(event, gatts_if, param);
            }
        });
    }
}

impl Profile {
    /// Profile-specific GATT server event loop.
    fn gatts_event_handler(
        &mut self,
        event: esp_gatts_cb_event_t,
        gatts_if: esp_gatt_if_t,
        param: *mut esp_ble_gatts_cb_param_t,
    ) {
        #[allow(non_upper_case_globals)]
        match event {
            esp_gatts_cb_event_t_ESP_GATTS_REG_EVT => {
                let param = unsafe { (*param).reg };

                // Check status
                if param.status == esp_bt_status_t_ESP_BT_STATUS_SUCCESS {
                    info!(
                        "{} registered on interface {}.",
                        &self,
                        self.interface.unwrap()
                    );
                    self.register_services();
                } else {
                    warn!("GATT profile registration failed.");
                }
            }
            esp_gatts_cb_event_t_ESP_GATTS_CREATE_EVT => {
                let param = unsafe { (*param).create };

                if let Some(service) = self.get_service_by_id(param.service_id.id) {
                    service.write().unwrap().handle = Some(param.service_handle);

                    if param.status == esp_gatt_status_t_ESP_GATT_OK {
                        info!(
                            "GATT service {} registered on handle 0x{:04x}.",
                            service.read().unwrap(),
                            service.read().unwrap().handle.unwrap()
                        );

                        unsafe {
                            esp_nofail!(esp_ble_gatts_start_service(
                                service.read().unwrap().handle.unwrap()
                            ));
                        }

                        service.write().unwrap().register_characteristics();
                    } else {
                        warn!("GATT service registration failed.");
                    }
                } else {
                    warn!("Cannot find service with service identifier {} received in service creation event.", BleUuid::from(param.service_id.id));
                }
            }
            esp_gatts_cb_event_t_ESP_GATTS_START_EVT => {
                let param = unsafe { (*param).start };

                if let Some(service) = self.get_service(param.service_handle) {
                    if param.status == esp_gatt_status_t_ESP_GATT_OK {
                        debug!("GATT service {} started.", service.read().unwrap());
                    } else {
                        warn!("GATT service {} failed to start.", service.read().unwrap());
                    }
                } else {
                    warn!("Cannot find service described by handle 0x{:04x} received in service start event.", param.service_handle);
                }
            }
            esp_gatts_cb_event_t_ESP_GATTS_ADD_CHAR_EVT => {
                let param = unsafe { (*param).add_char };

                if let Some(service) = self.get_service(param.service_handle) {
                    if let Some(characteristic) = service
                        .read()
                        .unwrap()
                        .get_characteristic_by_id(param.char_uuid)
                    {
                        if param.status == esp_gatt_status_t_ESP_GATT_OK {
                            info!(
                                "GATT characteristic {} registered at attribute handle 0x{:04x}.",
                                characteristic.read().unwrap(),
                                param.attr_handle
                            );
                            characteristic.write().unwrap().attribute_handle =
                                Some(param.attr_handle);
                            characteristic.write().unwrap().register_descriptors();
                        } else {
                            warn!("GATT characteristic registration failed.");
                        }
                    } else {
                        warn!("Cannot find characteristic described by service handle 0x{:04x} and characteristic identifier {} received in characteristic creation event.", param.service_handle, BleUuid::from(param.char_uuid));
                    }
                } else {
                    warn!("Cannot find service described by handle 0x{:04x} received in characteristic creation event.", param.service_handle);
                }
            }
            esp_gatts_cb_event_t_ESP_GATTS_ADD_CHAR_DESCR_EVT => {
                let param = unsafe { (*param).add_char_descr };

                // ATTENTION: Descriptors might have duplicate UUIDs!
                // We need to set them in order of creation.

                if let Some(service) = self.get_service(param.service_handle) {
                    if let Some(descriptor) = service
                        .read()
                        .unwrap()
                        .get_descriptors_by_id(param.descr_uuid)
                        .iter()
                        .find(|d| d.read().unwrap().attribute_handle.is_none())
                    {
                        if param.status == esp_gatt_status_t_ESP_GATT_OK {
                            info!(
                                "GATT descriptor {} registered at attribute handle 0x{:04x}.",
                                descriptor.read().unwrap(),
                                param.attr_handle
                            );
                            descriptor.write().unwrap().attribute_handle = Some(param.attr_handle);
                        } else {
                            warn!("GATT descriptor registration failed.");
                        }
                    } else {
                        warn!("Cannot find service described by identifier {} received in descriptor creation event.", BleUuid::from(param.descr_uuid));
                    }
                } else {
                    warn!("Cannot find service described by handle 0x{:04x} received in descriptor creation event.", param.service_handle);
                }
            }
            esp_gatts_cb_event_t_ESP_GATTS_WRITE_EVT => {
                let param = unsafe { (*param).write };

                for service in &self.services {
                    service.read().unwrap().characteristics.iter().for_each(|characteristic| {
                        if characteristic.read().unwrap().attribute_handle == Some(param.handle) {
                            debug!(
                                "Received write event for characteristic {}.",
                                characteristic.read().unwrap()
                            );

                            // If the characteristic has a write handler, call it.
                            if let Some(write_callback) =
                                &characteristic.read().unwrap().write_callback
                            {
                                let value = unsafe {
                                    std::slice::from_raw_parts(param.value, param.len as usize)
                                }
                                .to_vec();

                                write_callback(value, param);

                                // Send response if needed.
                                if param.need_rsp {
                                    if let AttributeControl::ResponseByApp(read_callback) = &characteristic.read().unwrap().control {

                                    // Simulate a read operation.
                                    let param_as_read_operation = esp_ble_gatts_cb_param_t_gatts_read_evt_param {
                                        bda: param.bda,
                                        conn_id: param.conn_id,
                                        handle: param.handle,
                                        need_rsp: param.need_rsp,
                                        offset: param.offset,
                                        trans_id: param.trans_id,
                                        ..Default::default()
                                    };

                                    // Get value.
                                    let value = read_callback(param_as_read_operation);

                                    // Extend the response to the maximum length.
                                    let mut response = [0u8; 600];
                                    response[..value.len()].copy_from_slice(&value);

                                    unsafe {
                                        esp_nofail!(esp_ble_gatts_send_response(
                                            gatts_if,
                                            param.conn_id,
                                            param.trans_id,
                                            esp_gatt_status_t_ESP_GATT_OK,
                                            leaky_box_raw!(esp_gatt_rsp_t {
                                                attr_value: esp_gatt_value_t {
                                                    auth_req: 0,
                                                    handle: param.handle,
                                                    len: value.len() as u16,
                                                    offset: 0,
                                                    value: response,
                                                },
                                            })
                                        ));
                                    }
                                }
                            }
                            }
                        } else {
                            characteristic.read().unwrap().descriptors.iter().for_each(
                                |descriptor| {
                                    if descriptor.read().unwrap().attribute_handle == Some(param.handle)
                                    {
                                        debug!(
                                            "Received write event for descriptor {}.",
                                            descriptor.read().unwrap()
                                        );

                                        if let Some(write_callback) = descriptor.read().unwrap().write_callback {
                                            let value = unsafe {
                                                std::slice::from_raw_parts(param.value, param.len as usize)
                                            }
                                            .to_vec();

                                            write_callback(value, param);

                                            // Send response if needed.
                                            if param.need_rsp {
                                                if let AttributeControl::ResponseByApp(read_callback) = &descriptor.read().unwrap().control {

                                                // Simulate a read operation.
                                                let param_as_read_operation = esp_ble_gatts_cb_param_t_gatts_read_evt_param {
                                                    bda: param.bda,
                                                    conn_id: param.conn_id,
                                                    handle: param.handle,
                                                    need_rsp: param.need_rsp,
                                                    offset: param.offset,
                                                    trans_id: param.trans_id,
                                                    ..Default::default()
                                                };

                                                // Get value.
                                                let value = read_callback(param_as_read_operation);

                                                // Extend the response to the maximum length.
                                                let mut response = [0u8; 600];
                                                response[..value.len()].copy_from_slice(&value);

                                                unsafe {
                                                    esp_nofail!(esp_ble_gatts_send_response(
                                                        gatts_if,
                                                        param.conn_id,
                                                        param.trans_id,
                                                        esp_gatt_status_t_ESP_GATT_OK,
                                                        leaky_box_raw!(esp_gatt_rsp_t {
                                                            attr_value: esp_gatt_value_t {
                                                                auth_req: 0,
                                                                handle: param.handle,
                                                                len: value.len() as u16,
                                                                offset: 0,
                                                                value: response,
                                                            },
                                                        })
                                                    ));
                                                }
                                            }
                                        }
                                        }
                                    }
                                },
                            );
                        }
                    });
                }
            }
            esp_gatts_cb_event_t_ESP_GATTS_READ_EVT => {
                let param = unsafe { (*param).read };

<<<<<<< HEAD
                debug!(
                    "MCC: Received read event for handle 0x{:04x}.",
                    param.handle
                );

=======
>>>>>>> 28669d5f
                for service in &self.services {
                    service
                        .read()
                        .unwrap()
                        .characteristics
                        .iter()
                        .for_each(|characteristic| {
                            debug!(
                                "MCC: Checking characteristic {} ({:?}).",
                                characteristic.read().unwrap(),
                                characteristic.read().unwrap().attribute_handle
                            );

                            if characteristic.read().unwrap().attribute_handle == Some(param.handle)
                            {
                                debug!(
                                    "Received read event for characteristic {}.",
                                    characteristic.read().unwrap()
                                );

                                // If the characteristic has a read handler, call it.
                                if let AttributeControl::ResponseByApp(callback) =
                                    &characteristic.read().unwrap().control
                                {
                                    let value = callback(param);

                                    // Extend the response to the maximum length.
                                    let mut response = [0u8; 600];
                                    response[..value.len()].copy_from_slice(&value);

                                    unsafe {
                                        esp_nofail!(esp_ble_gatts_send_response(
                                            gatts_if,
                                            param.conn_id,
                                            param.trans_id,
                                            // TODO: Allow different statuses.
                                            esp_gatt_status_t_ESP_GATT_OK,
                                            leaky_box_raw!(esp_gatt_rsp_t {
                                                attr_value: esp_gatt_value_t {
                                                    auth_req: 0,
                                                    handle: param.handle,
                                                    len: value.len() as u16,
                                                    offset: 0,
                                                    value: response,
                                                },
                                            })
                                        ));
                                    }
                                }
                            } else {
                                characteristic.read().unwrap().descriptors.iter().for_each(
                                    |descriptor| {
                                        debug!(
                                            "MCC: Checking descriptor {} ({:?}).",
                                            descriptor.read().unwrap(),
                                            descriptor.read().unwrap().attribute_handle
                                        );

                                        if descriptor.read().unwrap().attribute_handle
                                            == Some(param.handle)
                                        {
                                            debug!(
                                                "Received read event for descriptor {}.",
                                                descriptor.read().unwrap()
                                            );

                                            if let AttributeControl::ResponseByApp(callback) =
                                                &descriptor.read().unwrap().control
                                            {
                                                let value = callback(param);

                                                // Extend the response to the maximum length.
                                                let mut response = [0u8; 600];
                                                response[..value.len()].copy_from_slice(&value);

                                                unsafe {
                                                    esp_nofail!(esp_ble_gatts_send_response(
                                                        gatts_if,
                                                        param.conn_id,
                                                        param.trans_id,
                                                        esp_gatt_status_t_ESP_GATT_OK,
                                                        leaky_box_raw!(esp_gatt_rsp_t {
                                                            attr_value: esp_gatt_value_t {
                                                                auth_req: 0,
                                                                handle: param.handle,
                                                                len: value.len() as u16,
                                                                offset: 0,
                                                                value: response,
                                                            },
                                                        })
                                                    ));
                                                }
                                            }
                                        }
                                    },
                                );
                            }
                        });
                }
            }
            esp_gatts_cb_event_t_ESP_GATTS_CONF_EVT => {
                // let param = unsafe { (*param).conf };

                debug!("Received confirmation event.");
            }
            _ => {
                warn!("Unhandled GATT server event: {:?}", event);
            }
        }
    }
}<|MERGE_RESOLUTION|>--- conflicted
+++ resolved
@@ -1,8 +1,4 @@
-<<<<<<< HEAD
-#![allow(clippy::too_many_lines, clippy::if_not_else)]
-=======
 #![allow(clippy::too_many_lines)]
->>>>>>> 28669d5f
 
 use crate::{
     gatt_server::{GattServer, Profile},
@@ -548,14 +544,6 @@
             esp_gatts_cb_event_t_ESP_GATTS_READ_EVT => {
                 let param = unsafe { (*param).read };
 
-<<<<<<< HEAD
-                debug!(
-                    "MCC: Received read event for handle 0x{:04x}.",
-                    param.handle
-                );
-
-=======
->>>>>>> 28669d5f
                 for service in &self.services {
                     service
                         .read()
