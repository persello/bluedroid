//! The GATT server.

#![allow(clippy::cast_possible_truncation)]

use std::{
    collections::HashSet,
    sync::{Arc, Mutex, RwLock},
};

use esp_idf_sys::*;
use lazy_static::lazy_static;
use log::{info, warn};

use crate::{
    leaky_box_raw,
    utilities::{Appearance, Connection},
};

pub use characteristic::Characteristic;
pub use descriptor::Descriptor;
pub use profile::Profile;
pub use service::Service;

// Structs.
mod characteristic;
mod descriptor;
mod profile;
mod service;

// Custom stuff.
mod custom_attributes;

// Event handler.
mod gap_event_handler;
mod gatts_event_handler;

lazy_static! {
    /// The GATT server singleton.
    pub static ref GLOBAL_GATT_SERVER: Mutex<GattServer> = Mutex::new(GattServer {
        profiles: Vec::new(),
        started: false,
        advertisement_parameters: esp_ble_adv_params_t {
            adv_int_min: 0x20,
            adv_int_max: 0x40,
            adv_type: esp_ble_adv_type_t_ADV_TYPE_IND,
            own_addr_type: esp_ble_addr_type_t_BLE_ADDR_TYPE_RPA_PUBLIC,
            channel_map: esp_ble_adv_channel_t_ADV_CHNL_ALL,
            adv_filter_policy: esp_ble_adv_filter_t_ADV_FILTER_ALLOW_SCAN_ANY_CON_ANY,
            ..Default::default()
        },
        advertisement_data: esp_ble_adv_data_t {
            set_scan_rsp: false,
            include_name: true,
            include_txpower: true,
            min_interval: 0x0006,
            max_interval: 0x0010,
            appearance: Appearance::GenericUnknown.into(),
            manufacturer_len: 0,
            p_manufacturer_data: std::ptr::null_mut(),
            service_data_len: 0,
            p_service_data: std::ptr::null_mut(),
            service_uuid_len: 0,
            p_service_uuid: std::ptr::null_mut(),
            flag: (ESP_BLE_ADV_FLAG_GEN_DISC | ESP_BLE_ADV_FLAG_BREDR_NOT_SPT) as u8,
        },
        scan_response_data: esp_ble_adv_data_t {
            set_scan_rsp: true,
            include_name: false,
            include_txpower: false,
            min_interval: 0x0006,
            max_interval: 0x0010,
            appearance: Appearance::GenericUnknown.into(),
            manufacturer_len: 0,
            p_manufacturer_data: std::ptr::null_mut(),
            service_data_len: 0,
            p_service_data: std::ptr::null_mut(),
            service_uuid_len: 0,
            p_service_uuid: std::ptr::null_mut(),
            flag: (ESP_BLE_ADV_FLAG_GEN_DISC | ESP_BLE_ADV_FLAG_BREDR_NOT_SPT) as u8,
        },
        advertisement_configured: false,
        device_name: "ESP32".to_string(),
        active_connections: HashSet::new(),
    });
}

/// Represents a GATT server.
///
/// This is a singleton, and can be accessed via the [`GLOBAL_GATT_SERVER`] static.
pub struct GattServer {
    profiles: Vec<Arc<RwLock<Profile>>>,
    started: bool,
    advertisement_parameters: esp_ble_adv_params_t,
    advertisement_data: esp_ble_adv_data_t,
    scan_response_data: esp_ble_adv_data_t,
    device_name: String,
    advertisement_configured: bool,
    active_connections: HashSet<Connection>,
}

unsafe impl Send for GattServer {}

impl GattServer {
    /// Starts a [`GattServer`].
    ///
    /// # Panics
    ///
    /// Panics if a profile's lock is poisoned.
    pub fn start(&mut self) {
        if self.started {
            warn!("GATT server already started.");
            return;
        }

        self.started = true;
        Self::initialise_ble_stack();

        // Registration of profiles, services, characteristics and descriptors.
        self.profiles.iter().for_each(|profile| {
            profile.write().unwrap().register_self();
        });
    }

    /// Sets the name to be advertised in GAP packets.
    ///
    /// The name must be set before starting the GATT server.
    pub fn device_name<S: Into<String>>(&mut self, name: S) -> &mut Self {
        if self.advertisement_configured {
            warn!(
                "Device name already set. Please set the device name before starting the server."
            );
            return self;
        }

        self.device_name = name.into();
        self.device_name.push('\0');

        self
    }

    /// Sets the device appearance value to be advertised in GAP packets.
    pub fn appearance(&mut self, appearance: Appearance) -> &mut Self {
        if self.advertisement_configured {
            warn!("Appearance already set. Please set the appearance before starting the server.");
            return self;
        }

        self.advertisement_data.appearance = appearance.into();
        self.scan_response_data.appearance = appearance.into();

        self
    }

    /// Sets the raw GAP advertisement parameters.
    pub fn set_adv_params(&mut self, params: esp_ble_adv_params_t) -> &mut Self {
        self.advertisement_parameters = params;
        self
    }

    /// Sets the raw GAP advertisement data.
    pub fn set_adv_data(&mut self, data: esp_ble_adv_data_t) -> &mut Self {
        self.advertisement_data = data;

        self
    }

    /// Advertises the specified [`Service`] in GAP packets.
    ///
    /// # Panics
    ///
    /// Panics if the service lock is poisoned.
    pub fn advertise_service(&mut self, service: &Arc<RwLock<Service>>) -> &mut Self {
        let uuid = service.read().unwrap().uuid.as_uuid128_array();
        self.scan_response_data.p_service_uuid = leaky_box_raw!(uuid).cast::<u8>();
        self.scan_response_data.service_uuid_len = uuid.len() as u16;

        self
    }

    /// Add a [`Profile`] to the GATT server.
    pub fn profile(&mut self, profile: Arc<RwLock<Profile>>) -> &mut Self {
        if self.started {
            warn!("Cannot add profile after server has started.");
            return self;
        }

        self.profiles.push(profile);
        self
    }

    pub(crate) fn get_profile(&self, interface: u8) -> Option<Arc<RwLock<Profile>>> {
        self.profiles
            .iter()
            .find(|profile| profile.write().unwrap().interface == Some(interface))
            .cloned()
    }

    fn initialise_ble_stack() {
        info!("Initialising BLE stack.");

        // NVS initialisation.
        unsafe {
            let result = nvs_flash_init();
            if result == ESP_ERR_NVS_NO_FREE_PAGES || result == ESP_ERR_NVS_NEW_VERSION_FOUND {
                warn!("NVS initialisation failed. Erasing NVS.");
                esp_nofail!(nvs_flash_erase());
                esp_nofail!(nvs_flash_init());
            }
        }

<<<<<<< HEAD
        #[allow(clippy::cast_possible_truncation)]
=======
        #[cfg(esp32)]
        let default_controller_configuration = esp_bt_controller_config_t {
            controller_task_stack_size: ESP_TASK_BT_CONTROLLER_STACK as _,
            controller_task_prio: ESP_TASK_BT_CONTROLLER_PRIO as _,
            hci_uart_no: BT_HCI_UART_NO_DEFAULT as _,
            hci_uart_baudrate: BT_HCI_UART_BAUDRATE_DEFAULT,
            scan_duplicate_mode: SCAN_DUPLICATE_MODE as _,
            scan_duplicate_type: SCAN_DUPLICATE_TYPE_VALUE as _,
            normal_adv_size: NORMAL_SCAN_DUPLICATE_CACHE_SIZE as _,
            mesh_adv_size: MESH_DUPLICATE_SCAN_CACHE_SIZE as _,
            send_adv_reserved_size: SCAN_SEND_ADV_RESERVED_SIZE as _,
            controller_debug_flag: CONTROLLER_ADV_LOST_DEBUG_BIT,
            mode: esp_bt_mode_t_ESP_BT_MODE_BLE as _,
            ble_max_conn: CONFIG_BTDM_CTRL_BLE_MAX_CONN_EFF as _,
            bt_max_acl_conn: CONFIG_BTDM_CTRL_BR_EDR_MAX_ACL_CONN_EFF as _,
            bt_sco_datapath: CONFIG_BTDM_CTRL_BR_EDR_SCO_DATA_PATH_EFF as _,
            auto_latency: BTDM_CTRL_AUTO_LATENCY_EFF != 0,
            bt_legacy_auth_vs_evt: BTDM_CTRL_LEGACY_AUTH_VENDOR_EVT_EFF != 0,
            bt_max_sync_conn: CONFIG_BTDM_CTRL_BR_EDR_MAX_SYNC_CONN_EFF as _,
            ble_sca: CONFIG_BTDM_BLE_SLEEP_CLOCK_ACCURACY_INDEX_EFF as _,
            pcm_role: CONFIG_BTDM_CTRL_PCM_ROLE_EFF as _,
            pcm_polar: CONFIG_BTDM_CTRL_PCM_POLAR_EFF as _,
            hli: BTDM_CTRL_HLI != 0,
            magic: ESP_BT_CONTROLLER_CONFIG_MAGIC_VAL,
        };

        #[cfg(esp32c3)]
>>>>>>> a7753449
        let default_controller_configuration = esp_bt_controller_config_t {
            magic: ESP_BT_CTRL_CONFIG_MAGIC_VAL,
            version: ESP_BT_CTRL_CONFIG_VERSION,
            controller_task_stack_size: ESP_TASK_BT_CONTROLLER_STACK as u16,
            controller_task_prio: ESP_TASK_BT_CONTROLLER_PRIO as u8,
            controller_task_run_cpu: CONFIG_BT_CTRL_PINNED_TO_CORE as u8,
            bluetooth_mode: CONFIG_BT_CTRL_MODE_EFF as u8,
            ble_max_act: CONFIG_BT_CTRL_BLE_MAX_ACT_EFF as u8,
            sleep_mode: CONFIG_BT_CTRL_SLEEP_MODE_EFF as u8,
            sleep_clock: CONFIG_BT_CTRL_SLEEP_CLOCK_EFF as u8,
            ble_st_acl_tx_buf_nb: CONFIG_BT_CTRL_BLE_STATIC_ACL_TX_BUF_NB as u8,
            ble_hw_cca_check: CONFIG_BT_CTRL_HW_CCA_EFF as u8,
            ble_adv_dup_filt_max: CONFIG_BT_CTRL_ADV_DUP_FILT_MAX as u16,
            coex_param_en: false,
            ce_len_type: CONFIG_BT_CTRL_CE_LENGTH_TYPE_EFF as u8,
            coex_use_hooks: false,
            hci_tl_type: CONFIG_BT_CTRL_HCI_TL_EFF as u8,
            hci_tl_funcs: std::ptr::null_mut(),
            txant_dft: CONFIG_BT_CTRL_TX_ANTENNA_INDEX_EFF as u8,
            rxant_dft: CONFIG_BT_CTRL_RX_ANTENNA_INDEX_EFF as u8,
            txpwr_dft: CONFIG_BT_CTRL_DFT_TX_POWER_LEVEL_EFF as u8,
            cfg_mask: CFG_NASK,
            scan_duplicate_mode: SCAN_DUPLICATE_MODE as u8,
            scan_duplicate_type: SCAN_DUPLICATE_TYPE_VALUE as u8,
            normal_adv_size: NORMAL_SCAN_DUPLICATE_CACHE_SIZE as u16,
            mesh_adv_size: MESH_DUPLICATE_SCAN_CACHE_SIZE as u16,
            coex_phy_coded_tx_rx_time_limit: CONFIG_BT_CTRL_COEX_PHY_CODED_TX_RX_TLIM_EFF as u8,
            hw_target_code: BLE_HW_TARGET_CODE_ESP32C3_CHIP_ECO0,
            slave_ce_len_min: SLAVE_CE_LEN_MIN_DEFAULT as u8,
            hw_recorrect_en: AGC_RECORRECT_EN as u8,
            cca_thresh: CONFIG_BT_CTRL_HW_CCA_VAL as u8,
        };

        // BLE controller initialisation.
        unsafe {
            esp_nofail!(esp_bt_controller_mem_release(
                esp_bt_mode_t_ESP_BT_MODE_CLASSIC_BT
            ));
            esp_nofail!(esp_bt_controller_init(leaky_box_raw!(
                default_controller_configuration
            )));
            esp_nofail!(esp_bt_controller_enable(esp_bt_mode_t_ESP_BT_MODE_BLE));
            esp_nofail!(esp_bluedroid_init());
            esp_nofail!(esp_bluedroid_enable());
            esp_nofail!(esp_ble_gatts_register_callback(Some(
                Self::default_gatts_callback
            )));
            esp_nofail!(esp_ble_gap_register_callback(Some(
                Self::default_gap_callback
            )));
        }
    }

    /// Calls the global server's GATT event callback.
    ///
    /// This is a bad workaround, and only works because we have a singleton server.
    extern "C" fn default_gatts_callback(
        event: esp_gatts_cb_event_t,
        gatts_if: esp_gatt_if_t,
        param: *mut esp_ble_gatts_cb_param_t,
    ) {
        GLOBAL_GATT_SERVER
            .lock()
            .expect("Cannot lock global GATT server.")
            .gatts_event_handler(event, gatts_if, param);
    }

    /// Calls the global server's GAP event callback.
    ///
    /// This is a bad workaround, and only works because we have a singleton server.
    extern "C" fn default_gap_callback(
        event: esp_gap_ble_cb_event_t,
        param: *mut esp_ble_gap_cb_param_t,
    ) {
        GLOBAL_GATT_SERVER
            .lock()
            .expect("Cannot lock global GATT server.")
            .gap_event_handler(event, param);
    }
}<|MERGE_RESOLUTION|>--- conflicted
+++ resolved
@@ -208,9 +208,6 @@
             }
         }
 
-<<<<<<< HEAD
-        #[allow(clippy::cast_possible_truncation)]
-=======
         #[cfg(esp32)]
         let default_controller_configuration = esp_bt_controller_config_t {
             controller_task_stack_size: ESP_TASK_BT_CONTROLLER_STACK as _,
@@ -238,7 +235,6 @@
         };
 
         #[cfg(esp32c3)]
->>>>>>> a7753449
         let default_controller_configuration = esp_bt_controller_config_t {
             magic: ESP_BT_CTRL_CONFIG_MAGIC_VAL,
             version: ESP_BT_CTRL_CONFIG_VERSION,
